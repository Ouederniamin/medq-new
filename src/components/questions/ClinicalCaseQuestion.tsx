"use client";

import { useState, useEffect, useRef } from 'react';
import { ClinicalCase, Question } from '@/types';
import { MCQQuestion } from './MCQQuestion';
import { OpenQuestion } from './OpenQuestion';
import { QuestionNotes } from './QuestionNotes';
import { QuestionComments } from './QuestionComments';
import { Button } from '@/components/ui/button';
import { Card, CardContent, CardHeader } from '@/components/ui/card';
import { Progress } from '@/components/ui/progress';
import { Dialog, DialogContent, DialogHeader, DialogTitle, DialogTrigger } from '@/components/ui/dialog';
import { CheckCircle, Circle, AlertCircle, Eye, FileText, Pin, PinOff, EyeOff, Trash2, Pencil, StickyNote, ChevronRight, Flag, Keyboard, XCircle } from 'lucide-react';
import { ReportQuestionDialog } from './ReportQuestionDialog';
import { HighlightableCaseText } from './HighlightableCaseText';
import { RichTextDisplay } from '@/components/ui/rich-text-display';
import { ClinicalCaseEditDialog } from '@/components/questions/edit/ClinicalCaseEditDialog';
import { GroupedQrocEditDialog } from '@/components/questions/edit/GroupedQrocEditDialog';
import { GroupedMcqEditDialog } from '@/components/questions/edit/GroupedMcqEditDialog';
import { useAuth } from '@/contexts/AuthContext';
import { cn } from '@/lib/utils';
import { useTranslation } from 'react-i18next';

interface ClinicalCaseQuestionProps {
  clinicalCase: ClinicalCase;
  onSubmit: (caseNumber: number, answers: Record<string, any>, results: Record<string, boolean | 'partial'>) => void;
  onNext: () => void;
  lectureId: string;
  lectureTitle?: string;
  specialtyName?: string;
  // Distinguish visual label and admin edit behavior
  // 'clinical' for true clinical cases; 'multi_qcm' or 'multi_qroc' for grouped blocks
  displayMode?: 'clinical' | 'multi_qcm' | 'multi_qroc';
  isAnswered: boolean;
  answerResult?: boolean | 'partial';
  userAnswers?: Record<string, any>;
  answerResults?: Record<string, boolean | 'partial'>;
  onAnswerUpdate?: (questionId: string, answer: any, result?: boolean | 'partial') => void;
}

export function ClinicalCaseQuestion({
  clinicalCase,
  onSubmit,
  onNext,
  lectureId,
  lectureTitle,
  specialtyName,
  displayMode = 'clinical',
  isAnswered,
  answerResult,
  userAnswers = {},
  answerResults = {},
  onAnswerUpdate
}: ClinicalCaseQuestionProps) {
  const { user } = useAuth();
  const { t } = useTranslation();
  const [answers, setAnswers] = useState<Record<string, any>>(userAnswers);
  const [questionResults, setQuestionResults] = useState<Record<string, boolean | 'partial'>>(answerResults);
  const [isCaseComplete, setIsCaseComplete] = useState(isAnswered);
  const [showResults, setShowResults] = useState(isAnswered);
  const [showCaseDialog, setShowCaseDialog] = useState(false);
  const [groupPinned, setGroupPinned] = useState(false);
  const [groupHidden, setGroupHidden] = useState(false);
  const [isDeleting, setIsDeleting] = useState(false);
  const [isTogglingHidden, setIsTogglingHidden] = useState(false);
  const [showNotesArea, setShowNotesArea] = useState(false); // control notes/comments visibility
  const [notesHasContent, setNotesHasContent] = useState(false); // track if notes have content
  const [notesManuallyControlled, setNotesManuallyControlled] = useState(false); // track if user manually opened/closed notes
  // Auto-show notes when content is detected, but only if not manually controlled
  useEffect(() => {
    if (!notesManuallyControlled) {
      if (notesHasContent) {
        setShowNotesArea(true);
      } else {
        setShowNotesArea(false);
      }
    }
  }, [notesHasContent, notesManuallyControlled]);
  // Evaluation phase state (after submission)
  const [evaluationOrder, setEvaluationOrder] = useState<string[]>([]); // ordered list of open question ids needing evaluation
  const [evaluationIndex, setEvaluationIndex] = useState<number>(0); // current evaluation pointer
  const [evaluationComplete, setEvaluationComplete] = useState<boolean>(false);
  // Answering phase active question pointer (for keyboard shortcuts and blue frame)
  const [activeIndex, setActiveIndex] = useState<number>(0);
  // All questions are visible from the start; Enter navigates to next unanswered (like QROC)
  const [revealIndex, setRevealIndex] = useState<number>(clinicalCase.questions.length - 1);
  // Removed per-question submission; single global submit after all questions answered

  const [openCaseEdit, setOpenCaseEdit] = useState(false);
  const [openGroupQrocEdit, setOpenGroupQrocEdit] = useState(false);
  const [openGroupMcqEdit, setOpenGroupMcqEdit] = useState(false);
  const [isReportDialogOpen, setIsReportDialogOpen] = useState(false);
  const [reportTargetQuestion, setReportTargetQuestion] = useState<Question | null>(null);
  const questionRefs = useRef<Record<string, HTMLDivElement | null>>({});

  // Count only non-empty answers for progress (arrays with length, non-empty strings, or truthy values)
  const answeredQuestions = clinicalCase.questions.reduce((count, q) => {
    const a = answers[q.id];
    if (Array.isArray(a)) return count + (a.length > 0 ? 1 : 0);
    if (typeof a === 'string') return count + (a.trim().length > 0 ? 1 : 0);
    return count + (a !== undefined && a !== null ? 1 : 0);
  }, 0);
  const progress = (answeredQuestions / clinicalCase.totalQuestions) * 100;

  useEffect(() => {
    if (!isAnswered) {
      setAnswers({});
      setQuestionResults({});
      setIsCaseComplete(false);
      setShowResults(false);
      // Always show all questions (no progressive reveal)
      setRevealIndex(clinicalCase.questions.length - 1);
      // Reset active question to the first unanswered (or 0)
      const firstUnanswered = clinicalCase.questions.findIndex(q => userAnswers[q.id] === undefined);
      setActiveIndex(firstUnanswered !== -1 ? firstUnanswered : 0);
    }
  }, [clinicalCase.caseNumber, isAnswered, displayMode, clinicalCase.questions.length]);

  // Always reset scroll to top when a clinical case loads (avoid starting mid-page)
  useEffect(() => {
    if (typeof window !== 'undefined') {
      // Use rAF to run after layout for consistency
      requestAnimationFrame(() => {
        if (window.scrollY > 0) {
          window.scrollTo({ top: 0, behavior: 'auto' });
        }
      });
    }
  }, [clinicalCase.caseNumber]);

  // Removed progressive reveal focus effect; we focus first unanswered on mount instead

  useEffect(() => {
    const fetchPinned = async () => {
      try {
        if (!user?.id) return;
        const res = await fetch(`/api/pinned-questions?userId=${user.id}`);
        if (!res.ok) return;
        const data = await res.json();
        const pinnedSet = new Set(data.map((d: any) => d.questionId));
        const anyPinned = clinicalCase.questions.some(q => pinnedSet.has(q.id));
        setGroupPinned(anyPinned);
      } catch {}
    };
    fetchPinned();
    const allHidden = clinicalCase.questions.every(q => (q as any).hidden);
    setGroupHidden(allHidden);
  }, [clinicalCase.questions, user?.id]);

  const toggleGroupPin = async () => {
    if (!user?.id) return;
    try {
      for (const q of clinicalCase.questions) {
        if (!groupPinned) {
          await fetch('/api/pinned-questions', { method: 'POST', headers: { 'Content-Type': 'application/json' }, body: JSON.stringify({ userId: user.id, questionId: q.id }) });
        } else {
          await fetch(`/api/pinned-questions?userId=${user.id}&questionId=${q.id}`, { method: 'DELETE' });
        }
      }
      setGroupPinned(!groupPinned);
    } catch {}
  };

  const toggleGroupHidden = async () => {
    if (!(user?.role === 'admin' || user?.role === 'maintainer')) return;
    setIsTogglingHidden(true);
    try {
      for (const q of clinicalCase.questions) {
        await fetch(`/api/questions/${q.id}`, { method: 'PUT', headers: { 'Content-Type': 'application/json' }, credentials: 'include', body: JSON.stringify({ hidden: !groupHidden }) });
      }
      setGroupHidden(!groupHidden);
    } catch {}
    setIsTogglingHidden(false);
  };

  const handleDeleteGroup = async () => {
    if (!user?.role || user.role !== 'admin') return;
    if (!confirm('Supprimer tout le cas clinique (toutes les sous-questions) ?')) return;
    setIsDeleting(true);
    try {
      for (const q of clinicalCase.questions) {
        await fetch(`/api/questions/${q.id}`, { method: 'DELETE', credentials: 'include' });
      }
      window.location.reload();
    } catch {
      setIsDeleting(false);
    }
  };

  const scrollToNextQuestion = (currentQuestionId: string, updatedAnswers: Record<string, any>) => {
    const currentIndex = clinicalCase.questions.findIndex(q => q.id === currentQuestionId);
    for (let i = currentIndex + 1; i < clinicalCase.questions.length; i++) {
      const nextQuestion = clinicalCase.questions[i];
      if (updatedAnswers[nextQuestion.id] === undefined) {
        const element = questionRefs.current[nextQuestion.id];
        if (element) {
          element.scrollIntoView({ behavior: 'smooth', block: 'start', inline: 'nearest' });
          // Focus the first input in the next question after scrolling
          setTimeout(() => {
            const firstInput = element.querySelector('input[type="radio"], textarea') as HTMLElement;
            if (firstInput) {
              firstInput.focus();
            }
          }, 500);
        }
        break;
      }
    }
  };

  // Utility: focus first input of a question
  const focusFirstInput = (questionId: string) => {
    const element = questionRefs.current[questionId];
    if (!element) return;
    
    // Try multiple selectors to find the first input
    const selectors = [
      'input[type="radio"]:not(:disabled)',
      'textarea:not(:disabled)',
      'input:not(:disabled)',
      'button:not(:disabled)'
    ];
    
    for (const selector of selectors) {
      const firstInput = element.querySelector(selector) as HTMLElement;
      if (firstInput) {
        firstInput.focus();
        return;
      }
    }
  };

  // On mount (or case change) focus first unanswered question and set active index
  useEffect(() => {
    if (clinicalCase.questions.length > 0 && !showResults) {
      // Find first unanswered question
      const firstUnanswered = clinicalCase.questions.find(q => answers[q.id] === undefined);
      const targetId = firstUnanswered?.id || clinicalCase.questions[0].id;
      const targetIndex = firstUnanswered ? clinicalCase.questions.findIndex(q => q.id === firstUnanswered.id) : 0;
      setActiveIndex(targetIndex);
      
      // Scroll to first unanswered question and focus it
      setTimeout(() => {
        const element = questionRefs.current[targetId];
        if (element) {
          element.scrollIntoView({ behavior: 'smooth', block: 'start' });
          setTimeout(() => focusFirstInput(targetId), 100);
        }
      }, 100);
    }
  }, [clinicalCase.caseNumber, showResults]);

  const handleQuestionAnswer = (questionId: string, answer: any, result?: boolean | 'partial') => {
    const wasAnswered = answers[questionId] !== undefined;
    setAnswers(prev => {
      const next = { ...prev } as Record<string, any>;
      // If the answer is empty (cleared), remove the key so progress reflects it
      const isEmpty = (Array.isArray(answer) && answer.length === 0) || (typeof answer === 'string' && answer.trim().length === 0);
      if (isEmpty) {
        delete next[questionId];
      } else {
        next[questionId] = answer;
      }
      return next;
    });
    if (result !== undefined) {
      setQuestionResults(prev => ({ ...prev, [questionId]: result }));
    }
    
    // Propagate to parent for global progress/state (works for MCQ and open)
    if (onAnswerUpdate) {
      try { onAnswerUpdate(questionId, answer, result); } catch {}
    }
  };

  const handleCompleteCase = () => {
    setIsCaseComplete(true);
    setShowResults(true); // enter evaluation phase (results visible)
    // Build evaluation order (only open questions that require self assessment)
    const openIds = clinicalCase.questions
      .filter(q => (q.type as any) === 'clinic_croq')
      .map(q => q.id);
    setEvaluationOrder(openIds);
    setEvaluationIndex(0);
    setEvaluationComplete(openIds.length === 0); // if no open questions, evaluation instantly complete
    onSubmit(clinicalCase.caseNumber, answers, questionResults); // results will be updated as user evaluates
    // Always scroll to top after submit per request (then user can scroll down to evaluate)
    setTimeout(() => { window.scrollTo({ top: 0, behavior: 'smooth' }); }, 120);
  };
  // Allow resubmission: keep current answers, hide results, reset evaluation state and per-question results
  const handleResubmit = () => {
    setIsCaseComplete(false);
    setShowResults(false);
    setEvaluationOrder([]);
    setEvaluationIndex(0);
    setEvaluationComplete(false);
    // Clear previous results AND answers so restart is clean (no pre-picked options)
    setQuestionResults({});
    setAnswers({});
    // Scroll to first unanswered (or first question if all answered)
    setTimeout(() => {
      const firstUnanswered = clinicalCase.questions.find(q => answers[q.id] === undefined);
      const targetId = firstUnanswered?.id || clinicalCase.questions[0]?.id;
      if (targetId) {
        const el = questionRefs.current[targetId];
        el?.scrollIntoView({ behavior: 'smooth', block: 'start' });
        setTimeout(() => focusFirstInput(targetId), 150);
      }
    }, 50);
  };
  const handleShowResults = () => setShowResults(true);
  const handleSelfAssessmentUpdate = (questionId: string, result: boolean | 'partial') => {
    setQuestionResults(prev => ({ ...prev, [questionId]: result }));
    if (onAnswerUpdate) {
      const userAnswer = answers[questionId];
      onAnswerUpdate(questionId, userAnswer, result);
    }
    if (showResults && !evaluationComplete) {
      const currentId = evaluationOrder[evaluationIndex];
      if (currentId === questionId) {
        // Advance to next unanswered
        for (let i = evaluationIndex + 1; i < evaluationOrder.length; i++) {
          const id = evaluationOrder[i];
          if (id !== questionId && questionResults[id] === undefined) {
            setEvaluationIndex(i);
            return;
          }
        }
        // If none left after this update, mark complete
        const remaining = evaluationOrder.filter(id => id !== questionId && questionResults[id] === undefined);
        if (remaining.length === 0) setEvaluationComplete(true);
      }
    }
  };

  // Scroll to current evaluation question when evaluation index changes
  useEffect(() => {
    if (!showResults || evaluationComplete) return;
    const currentEvalId = evaluationOrder[evaluationIndex];
    if (!currentEvalId) return;
    const element = questionRefs.current[currentEvalId];
    if (element) {
      element.scrollIntoView({ behavior: 'smooth', block: 'start' });
      // Focus nothing specific to avoid accidental typing; user uses 1/2/3
    }
  }, [evaluationIndex, evaluationOrder, showResults, evaluationComplete]);

<<<<<<< HEAD
  // Keyboard navigation: Answer phase (Enter to advance), and after submission (Enter to go to next task)
  useEffect(() => {
    const handleKeyDown = (e: KeyboardEvent) => {
      // After submission, allow Enter to go to next task
      if (showResults && e.key === 'Enter' && !e.shiftKey) {
        // Don't trigger if focus is in an input, textarea, or contenteditable (e.g., notes)
        const target = e.target as HTMLElement;
        const isTextInput = target && (
          target.tagName === 'TEXTAREA' ||
          (target.tagName === 'INPUT' && (target as HTMLInputElement).type === 'text') ||
          target.isContentEditable
        );
        if (isTextInput) return;
        e.preventDefault();
        // Only trigger if at the end (all questions shown, not in evaluation phase)
        if (evaluationComplete || evaluationOrder.length === 0) {
          onNext();
        }
=======
  // Keyboard navigation: Answer phase only (Enter to jump to next unanswered and set active), Evaluation phase disabled
  useEffect(() => {
    const handleKeyDown = (e: KeyboardEvent) => {
      // Allow typing in inputs/textarea/contentEditable
      const target = e.target as HTMLElement | null;
      const tag = target?.tagName;
      const type = (target as HTMLInputElement | undefined)?.type;
      const isEditable = !!target && ((target as any).isContentEditable === true);
      const isTextInput = tag === 'TEXTAREA' || (tag === 'INPUT' && type && !['radio','checkbox','button','submit'].includes(type!));

      // Evaluation phase - disable navigation shortcuts but don't block normal typing
      if (showResults) {
>>>>>>> 0379bbc7
        return;
      }

      // Answering phase - controlled progression through questions
      if (!showResults && e.key === 'Enter' && !e.shiftKey) {
        // Don't hijack Enter from text inputs
        if (isTextInput || isEditable) return;
        e.preventDefault();
<<<<<<< HEAD
        // For multi QROC mode, all questions are visible, so just scroll between them
        if (displayMode === 'multi_qroc') {
          // Find the first unanswered question to scroll to
          const firstUnansweredIndex = clinicalCase.questions.findIndex(q => answers[q.id] === undefined);
          if (firstUnansweredIndex !== -1) {
            const targetQuestion = clinicalCase.questions[firstUnansweredIndex];
            const element = questionRefs.current[targetQuestion.id];
            if (element) {
              element.scrollIntoView({ behavior: 'smooth', block: 'start' });
              setTimeout(() => focusFirstInput(targetQuestion.id), 300);
            }
          } else {
            // All questions answered, submit
            handleCompleteCase();
          }
          return;
        }
        // For clinical cases, use progressive reveal logic
        // If no questions revealed yet, reveal and focus the first one
        if (revealIndex === -1) {
          setRevealIndex(0);
          return; // Focus will be handled by the useEffect
        }
        // Get current question at revealIndex
        const currentQuestion = clinicalCase.questions[revealIndex];
        const isCurrentAnswered = currentQuestion && answers[currentQuestion.id] !== undefined;
        // If current question is not answered, focus it (don't advance)
        if (!isCurrentAnswered) {
          const element = questionRefs.current[currentQuestion.id];
          if (element) {
            element.scrollIntoView({ behavior: 'smooth', block: 'start' });
            setTimeout(() => focusFirstInput(currentQuestion.id), 300);
          }
          return;
        }
        // If current question is answered and there are more questions, advance to next
        if (isCurrentAnswered && revealIndex < clinicalCase.questions.length - 1) {
          const nextIndex = revealIndex + 1;
          setRevealIndex(nextIndex);
          // Scroll to and focus the next question
          setTimeout(() => {
            const nextQuestion = clinicalCase.questions[nextIndex];
            if (nextQuestion) {
              const element = questionRefs.current[nextQuestion.id];
              if (element) {
                element.scrollIntoView({ behavior: 'smooth', block: 'start' });
                setTimeout(() => focusFirstInput(nextQuestion.id), 300);
              }
            }
          }, 100);
          return;
        }
        // If we're at the last question and it's answered, submit the case
        if (isCurrentAnswered && revealIndex === clinicalCase.questions.length - 1) {
          handleCompleteCase();
          setTimeout(() => { window.scrollTo({ top: 0, behavior: 'smooth' }); }, 120);
          return;
=======
        // Find next unanswered after the current active index
        const total = clinicalCase.questions.length;
        let nextIdx = -1;
        for (let i = activeIndex + 1; i < total; i++) {
          const q = clinicalCase.questions[i];
          if (answers[q.id] === undefined) { nextIdx = i; break; }
        }
        if (nextIdx === -1) {
          // None after; look from start
          for (let i = 0; i < total; i++) {
            const q = clinicalCase.questions[i];
            if (answers[q.id] === undefined) { nextIdx = i; break; }
          }
        }
        if (nextIdx !== -1) {
          setActiveIndex(nextIdx);
          const targetQuestion = clinicalCase.questions[nextIdx];
          const el = questionRefs.current[targetQuestion.id];
          if (el) {
            el.scrollIntoView({ behavior: 'smooth', block: 'start' });
            setTimeout(() => focusFirstInput(targetQuestion.id), 250);
          }
        } else {
          // All questions answered, submit
          handleCompleteCase();
>>>>>>> 0379bbc7
        }
      }
    };
    document.addEventListener('keydown', handleKeyDown);
    return () => document.removeEventListener('keydown', handleKeyDown);
<<<<<<< HEAD
  }, [answers, answeredQuestions, isCaseComplete, showResults, evaluationOrder, evaluationIndex, evaluationComplete, clinicalCase.questions, clinicalCase.totalQuestions, revealIndex, onNext]);
=======
  }, [answers, activeIndex, isCaseComplete, showResults, evaluationOrder, evaluationIndex, evaluationComplete, clinicalCase.questions, clinicalCase.totalQuestions]);
>>>>>>> 0379bbc7
  const getQuestionStatus = (question: Question) => {
    if (answers[question.id] !== undefined) {
      if (showResults) {
        const result = questionResults[question.id];
        if (result === true) return 'correct';
        if (result === 'partial') return 'partial';
        if (result === false) return 'incorrect';
        return 'pending'; // awaiting evaluation
      }
      return 'answered';
    }
    return 'unanswered';
  };
  const renderQuestion = (question: Question, index: number) => {
    const isAnsweredQ = answers[question.id] !== undefined;
    const answerResultQ = questionResults[question.id];
    const userAnswerQ = answers[question.id];
  const isCurrentEvaluationTarget = showResults && !evaluationComplete && evaluationOrder[evaluationIndex] === question.id;
  const isActiveAnswerTarget = !showResults && index === activeIndex;
    const hasEvaluation = showResults && (question.type as any) === 'clinic_croq' && questionResults[question.id] !== undefined;
    
  // Progressive reveal removed; all questions visible from start
    
    const evaluationLabel = hasEvaluation
      ? questionResults[question.id] === true
        ? 'Correct'
        : questionResults[question.id] === 'partial'
          ? 'Partiel'
          : 'Incorrect'
      : undefined;
    const evaluationColor = hasEvaluation
      ? questionResults[question.id] === true
        ? 'bg-green-100 text-green-700 dark:bg-green-900/30 dark:text-green-300'
        : questionResults[question.id] === 'partial'
          ? 'bg-yellow-100 text-yellow-700 dark:bg-yellow-900/30 dark:text-yellow-300'
          : 'bg-red-100 text-red-700 dark:bg-red-900/30 dark:text-red-300'
      : 'bg-muted text-muted-foreground';
    // Check if this is a question that should use inline layout (compact design)
    const isInlineLayout = (question.type as any) === 'clinic_croq' || 
                          (displayMode === 'multi_qroc' && (question.type as any) === 'clinic_croq');
    
    return (
      <div
        key={question.id}
        ref={el => { questionRefs.current[question.id] = el; }}
        className={`${
          // Remove white container around open questions during results to avoid extra box
          (showResults && (question.type as any) === 'clinic_croq')
            ? 'transition-all duration-200 rounded-none border-0 p-0 bg-transparent shadow-none'
            : 'border rounded-xl p-3 bg-card shadow-sm transition-all duration-200'
        } ${(isCurrentEvaluationTarget || isActiveAnswerTarget) ? 'ring-2 ring-blue-500 shadow-md' : ''}`}
        data-question-id={question.id}
        tabIndex={0}
        onClick={() => {
          if (!showResults) {
            setActiveIndex(index);
            setTimeout(() => focusFirstInput(question.id), 50);
          }
        }}
      >
        {isInlineLayout ? (
          // Inline layout for compact questions: question number and question content on same line
          <div className="flex items-start gap-3 mb-1">
            <span
              className={
                'inline-flex items-center rounded-full px-3 py-1 text-xs font-semibold tracking-wide flex-shrink-0 ' +
                (!showResults
                  ? (isAnsweredQ ? 'bg-blue-100 text-blue-700 dark:bg-blue-900/30 dark:text-blue-300' : 
                     'bg-muted text-muted-foreground')
                  : isAnsweredQ
                    ? answerResultQ === true
                      ? 'bg-green-100 text-green-700 dark:bg-green-900/30 dark:text-green-300'
                      : answerResultQ === 'partial'
                        ? 'bg-yellow-100 text-yellow-700 dark:bg-yellow-900/30 dark:text-yellow-300'
                        : answerResultQ === false
                          ? 'bg-red-100 text-red-700 dark:bg-red-900/30 dark:text-red-300'
                          : 'bg-blue-100 text-blue-700 dark:bg-blue-900/30 dark:text-blue-300'
                    : 'bg-muted text-muted-foreground')
              }
            >
              {index + 1}
            </span>
            <div className="w-full">
              {/* Question text line with natural width and evaluation indicator */}
              <div className="flex items-start flex-wrap gap-2 mb-1">
                <div className="-mt-1 inline-block">
                  {/* Just render the question text here inline */}
                  {((question.type as any) === 'clinic_croq' || (displayMode === 'multi_qroc' && (question.type as any) === 'clinic_croq')) && (
                    <div className="inline-block">
                      <span className="text-base sm:text-lg font-medium text-gray-900 dark:text-gray-100 leading-relaxed">
                        {question.text}
                      </span>
                    </div>
                  )}
                </div>
                {/* Removed inline textual evaluation label for QROC after evaluation per request */}
                {showResults && ((question.type as any) === 'clinic_croq' || (displayMode === 'multi_qroc' && (question.type as any) === 'clinic_croq')) && isCurrentEvaluationTarget && !hasEvaluation && (
                  <div className="flex-shrink-0">
                    <span className="inline-flex items-center gap-1 px-2 py-0.5 rounded bg-blue-100 text-blue-700 dark:bg-blue-900/40 dark:text-blue-200 font-medium text-xs">
                      Évaluer
                    </span>
                  </div>
                )}
              </div>
              
              {/* Full-width components container */}
              <div className="w-full">
                {question.type === 'clinic_mcq' ? (
                  <MCQQuestion
                    question={question}
                    onSubmit={(answer, isCorrect) => handleQuestionAnswer(question.id, answer, isCorrect)}
                    onAnswerChange={(answer, isCorrect) => handleQuestionAnswer(question.id, answer, isCorrect)}
                    onNext={() => {}}
                    lectureId={lectureId}
                    lectureTitle={lectureTitle}
                    specialtyName={specialtyName}
                    isAnswered={showResults ? isAnsweredQ : false}
                    answerResult={showResults ? answerResultQ : undefined}
                    userAnswer={userAnswerQ as any}
                    hideImmediateResults={!showResults}
                    hideActions
                    hideNotes={!showResults}
                    hideComments={true}
                    highlightConfirm
                    hideMeta
                    suppressReminder={true}
                    enableOptionHighlighting={true}
                    disableKeyboardHandlers={false}
                    allowEnterSubmit={false}
                    isActive={index === activeIndex}
                  />
                ) : (
                  <OpenQuestion
                    question={{...question, text: ''}} // Empty text since we render it above
                    onSubmit={(answer, resultValue) => handleQuestionAnswer(question.id, answer, resultValue)}
                    onAnswerChange={(answer, hasAnswer) => {
                      handleQuestionAnswer(question.id, answer);
                    }}
                    onNext={() => {}}
                    lectureId={lectureId}
                    lectureTitle={lectureTitle}
                    specialtyName={specialtyName}
                    isAnswered={showResults ? isAnsweredQ : false}
                    answerResult={showResults ? answerResultQ : undefined}
                    userAnswer={userAnswerQ as any}
                    hideImmediateResults={!showResults}
                    showDeferredSelfAssessment={
                      showResults &&
                      (question.type as any) === 'clinic_croq' &&
                      !evaluationComplete &&
                      evaluationOrder[evaluationIndex] === question.id
                    }
                    disableIndividualSubmit={!showResults} 
                    onSelfAssessmentUpdate={handleSelfAssessmentUpdate}
                    hideNotes={true}
                    hideComments={true}
                    hideActions
                    highlightConfirm
                    hideMeta={true}
                    suppressReminder={true}
                    enableAnswerHighlighting={true}
                  />
                )}
              </div>
            </div>
            {isAnsweredQ && (
              <span className="inline-flex items-center flex-shrink-0">
                {showResults ? (
                  <>
                    {answerResultQ === true && <CheckCircle className="h-4 w-4 text-green-600" />}
                    {answerResultQ === 'partial' && <AlertCircle className="h-4 w-4 text-yellow-600" />}
                    {answerResultQ === false && <AlertCircle className="h-4 w-4 text-red-600" />}
                  </>
                ) : (
                  <Circle className="h-4 w-4 text-blue-600" />
                )}
              </span>
            )}
          </div>
        ) : (
          // Standard layout for MCQ questions: question number above, content below  
          <>
            <div className="flex items-center mb-2">
              <span
                className={
                  'inline-flex items-center rounded-full px-3 py-1 text-xs font-semibold tracking-wide ' +
                  (!showResults
                    ? (isAnsweredQ ? 'bg-blue-100 text-blue-700 dark:bg-blue-900/30 dark:text-blue-300' : 
                       'bg-muted text-muted-foreground')
                    : isAnsweredQ
                      ? answerResultQ === true
                        ? 'bg-green-100 text-green-700 dark:bg-green-900/30 dark:text-green-300'
                        : answerResultQ === 'partial'
                          ? 'bg-yellow-100 text-yellow-700 dark:bg-yellow-900/30 dark:text-yellow-300'
                          : answerResultQ === false
                            ? 'bg-red-100 text-red-700 dark:bg-red-900/30 dark:text-red-300'
                            : 'bg-blue-100 text-blue-700 dark:bg-blue-900/30 dark:text-blue-300'
                      : 'bg-muted text-muted-foreground')
                }
              >
                Question {index + 1}
              </span>
              {isAnsweredQ && (
                <span className="ml-auto inline-flex items-center">
                  {showResults ? (
                    <>
                      {answerResultQ === true && <CheckCircle className="h-4 w-4 text-green-600" />}
                      {answerResultQ === 'partial' && <AlertCircle className="h-4 w-4 text-yellow-600" />}
                      {answerResultQ === false && <AlertCircle className="h-4 w-4 text-red-600" />}
                    </>
                  ) : (
                    <Circle className="h-4 w-4 text-blue-600" />
                  )}
                </span>
              )}
            </div>
          </>
        )}
        {!isInlineLayout && (
          <>
            {question.type === 'clinic_mcq' ? (
              <MCQQuestion
                question={question}
                onSubmit={(answer, isCorrect) => handleQuestionAnswer(question.id, answer, isCorrect)}
                // Track answers live for group-level submission; no per-question Next
                onAnswerChange={(answer, isCorrect) => handleQuestionAnswer(question.id, answer, isCorrect)}
                onNext={() => {}}
                lectureId={lectureId}
                lectureTitle={lectureTitle}
                specialtyName={specialtyName}
                // Before group submit, keep UI in answering mode (no answered state)
                isAnswered={showResults ? isAnsweredQ : false}
                answerResult={showResults ? answerResultQ : undefined}
                userAnswer={userAnswerQ as any}
                // Hide immediate results until the whole group is submitted
                hideImmediateResults={!showResults}
                // Hide per-question actions; we submit once for all
                hideActions
                hideNotes={!showResults}
                hideComments={true} // Always hide individual question comments in clinical cases
                highlightConfirm
                hideMeta
                suppressReminder={true}
                enableOptionHighlighting={true}
                disableKeyboardHandlers={false}
                allowEnterSubmit={false}
                isActive={index === activeIndex}
              />
            ) : (
              <OpenQuestion
                question={question}
                onSubmit={(answer, resultValue) => handleQuestionAnswer(question.id, answer, resultValue)}
                onAnswerChange={(answer, hasAnswer) => {
                  // Record answer only (no provisional result). Evaluation happens later.
                  handleQuestionAnswer(question.id, answer);
                }}
                onNext={() => {}}
                lectureId={lectureId}
                lectureTitle={lectureTitle}
                specialtyName={specialtyName}
                isAnswered={showResults ? isAnsweredQ : false}
                answerResult={showResults ? answerResultQ : undefined}
                userAnswer={userAnswerQ as any}
                hideImmediateResults={!showResults}
                showDeferredSelfAssessment={
                  showResults &&
                  (question.type as any) === 'clinic_croq' &&
                  !evaluationComplete &&
                  evaluationOrder[evaluationIndex] === question.id
                }
                disableIndividualSubmit={!showResults} 
                onSelfAssessmentUpdate={handleSelfAssessmentUpdate}
                hideNotes={!showResults}
                hideComments={true} // Always hide individual question comments in clinical cases
                hideActions
                highlightConfirm
                hideMeta
                suppressReminder={true} // Hide "Rappel du cours" in clinical cases
                enableAnswerHighlighting={true} // Enable highlighting for user answers
              />
            )}
          </>
        )}
      </div>
    );
  };

  return (
    <div 
      className="space-y-2 w-full max-w-full" 
      data-clinical-case
    >
      <Card>
        <CardContent className="pt-6">
          {clinicalCase.caseText && (
            <div className="mb-4">
              <div className="text-lg sm:text-xl leading-relaxed whitespace-pre-wrap text-foreground font-medium">
                <HighlightableCaseText lectureId={lectureId} text={clinicalCase.caseText} className="break-words" />
              </div>
            </div>
          )}
          <div className="flex flex-wrap gap-2 mb-4">
            {clinicalCase.questions.map((question, index) => {
              const status = getQuestionStatus(question);
              return (
                <div key={question.id} className="flex items-center gap-1 px-2 py-1 rounded text-xs">
                  {status === 'correct' && <CheckCircle className="h-3 w-3 text-green-600" />}
                  {status === 'partial' && <AlertCircle className="h-3 w-3 text-yellow-600" />}
                  {status === 'incorrect' && <AlertCircle className="h-3 w-3 text-red-600" />}
                  {status === 'answered' && <Circle className="h-3 w-3 text-blue-600" />}
                  {status === 'unanswered' && <Circle className="h-3 w-3 text-muted-foreground" />}
                  <span className={status === 'unanswered' ? 'text-muted-foreground' : ''}>{index + 1}</span>
                </div>
              );
            })}
          </div>
          {/* Progressive reveal hint removed */}
        </CardContent>
      </Card>

      {(() => {
        const hasOpen = clinicalCase.questions.some(q => (q.type as any) === 'clinic_croq');
        return (
      <Card>
        <CardContent>
          <div className="space-y-6 mt-6">
<<<<<<< HEAD
            {(showResults
              ? clinicalCase.questions
              : clinicalCase.questions.slice(0, revealIndex === -1 ? 0 : revealIndex + 1)
            ).map((question, index) => {
=======
            {clinicalCase.questions.map((question, index) => {
>>>>>>> 0379bbc7
              const isCurrentEval = showResults && !evaluationComplete && (question.type as any) === 'clinic_croq' && evaluationOrder[evaluationIndex] === question.id;
              return (
                <div key={question.id} className={cn(
                  'transition-all duration-300',
                  isCurrentEval ? 'ring-2 ring-blue-500 rounded-lg transition-shadow' : ''
                )}>
                  {renderQuestion(question, index)}
                  {/* Removed post-evaluation textual status (Correct/Partiel/Incorrect) for QROC */}
                </div>
              );
            })}
          </div>
<<<<<<< HEAD
            <div className="mt-8 space-y-4">
              {/* Bottom bar: MCQ or clinical, always rendered */}
              {(!hasOpen && showResults) ? (
                <div className="flex flex-col sm:flex-row sm:justify-between sm:items-center gap-3 pt-4">
                  <div className="flex items-center text-xs text-muted-foreground">
                    <Keyboard className="h-3.5 w-3.5 mr-1" />
                    <span>Entrée: Suivant</span>
                  </div>
                  <div className="w-full sm:w-auto sm:ml-auto flex flex-col sm:flex-row sm:items-center gap-2">
                    <div className="flex items-center sm:mr-4">
                      {(() => {
                        // All MCQs must be correct for "Correcte!", any partial for "Partiellement correcte", else "Incorrecte"
                        const allCorrect = clinicalCase.questions.every(q => questionResults[q.id] === true);
                        const anyPartial = clinicalCase.questions.some(q => questionResults[q.id] === 'partial');
                        return allCorrect ? (
                          <div className="flex items-center text-green-600">
                            <CheckCircle className="h-5 w-5 mr-2" />
                            <span className="font-medium">Correcte!</span>
                          </div>
                        ) : anyPartial ? (
                          <div className="flex items-center text-yellow-600">
                            <AlertCircle className="h-5 w-5 mr-2" />
                            <span className="font-medium">Partiellement correcte</span>
                          </div>
                        ) : (
                          <div className="flex items-center text-red-600">
                            <XCircle className="h-5 w-5 mr-2" />
                            <span className="font-medium">Incorrecte</span>
                          </div>
                        );
                      })()}
                    </div>
                    {/* Mes notes button between result and next */}
=======
          <div className="mt-8 space-y-4">
            
            <div className="flex flex-col sm:flex-row sm:items-center sm:justify-between gap-3 flex-wrap">
               {/* Progress / status */}
              <div className="text-sm text-muted-foreground">
                {!showResults && (
                  answeredQuestions === clinicalCase.totalQuestions
                    ? 'Toutes les réponses saisies — Soumettre pour valider'
                    : `${clinicalCase.totalQuestions - answeredQuestions} question(s) restante(s) — répondez puis Soumettre`
                )}
                {hasOpen && showResults && !evaluationComplete && `Phase d'évaluation: ${evaluationOrder.filter(id => questionResults[id] !== undefined).length}/${evaluationOrder.length} évaluées`}
                {hasOpen && showResults && evaluationComplete && 'Évaluation terminée'}
                {!hasOpen && showResults && 'Révision terminée'}
              </div>

              <div className="flex gap-2 flex-wrap justify-end items-center">
                {/* Group submit: shown for any grouped block (MCQ or open) */}
                {!showResults && (
                  <Button
                    onClick={handleCompleteCase}
                    size="sm"
                    disabled={answeredQuestions !== clinicalCase.totalQuestions || isCaseComplete}
                    className={`font-semibold ${answeredQuestions === clinicalCase.totalQuestions && !isCaseComplete ? 'bg-blue-600 hover:bg-blue-700 text-white' : 'bg-blue-600/50 text-white cursor-not-allowed'}`}
                  >Soumettre</Button>
                )}

                {/* Resubmit button visible after submission (for both MCQ-only and open cases) */}
                {isCaseComplete && showResults && (
                  <Button
                    variant="outline"
                    size="sm"
                    onClick={handleResubmit}
                    className="flex items-center gap-1"
                  >
                    Soumettre à nouveau
                  </Button>
                )}

                {/* Next button after submission: always for MCQ-only; for open, after evaluation complete */}
                {isCaseComplete && showResults && (!hasOpen || evaluationComplete) && (
                  <Button onClick={onNext} size="sm" className="bg-blue-600 hover:bg-blue-700 text-white font-semibold">
                    Suivant
                    <ChevronRight className="h-4 w-4 ml-2" />
                  </Button>
                )}

                {/* Notes toggle: immediately after submit for Multi QROC + Multi QCM; after evaluation for mixed clinical with open */}
                {(() => {
                  const canShowNotesToggle = (
                    ((displayMode === 'multi_qroc' || displayMode === 'multi_qcm') && isCaseComplete && showResults) ||
                    (hasOpen && isCaseComplete && showResults && evaluationComplete)
                  );
                  if (!canShowNotesToggle) return null;
                  return (
>>>>>>> 0379bbc7
                    <Button
                      variant="outline"
                      size="sm"
                      onClick={() => {
                        setShowNotesArea(p => !p);
                        setNotesManuallyControlled(true);
                        setTimeout(() => { document.getElementById(`clinical-case-notes-${clinicalCase.caseNumber}`)?.scrollIntoView({ behavior: 'smooth', block: 'start' }); }, 30);
                      }}
                      className={`flex items-center gap-1 ${showNotesArea ? 'bg-blue-100' : ''}`}
                    >
                      <StickyNote className={`h-4 w-4 ${notesHasContent ? 'text-yellow-500' : ''}`} />
                      <span className="hidden sm:inline">{showNotesArea ? 'Fermer les notes' : 'Mes notes'}</span>
                    </Button>
                    <Button onClick={onNext} className="group">
                      <span className="hidden sm:inline">Question suivante</span>
                      <ChevronRight className="sm:ml-2 h-4 w-4 transition-transform group-hover:translate-x-1" />
                    </Button>
                  </div>
                </div>
              ) : (
                <div className="flex flex-col sm:flex-row sm:items-center sm:justify-between gap-3 flex-wrap">
                  {/* Progress / status */}
                  <div className="text-sm text-muted-foreground">
                    {!showResults && (
                      answeredQuestions === clinicalCase.totalQuestions
                        ? 'Toutes les réponses saisies — Soumettre pour valider'
                        : `${clinicalCase.totalQuestions - answeredQuestions} question(s) restante(s) — répondez puis Soumettre`
                    )}
                    {hasOpen && showResults && !evaluationComplete && `Phase d'évaluation: ${evaluationOrder.filter(id => questionResults[id] !== undefined).length}/${evaluationOrder.length} évaluées`}
                    {hasOpen && showResults && evaluationComplete && 'Évaluation terminée'}
                    {!hasOpen && showResults && 'Révision terminée'}
                  </div>
                  <div className="flex gap-2 flex-wrap justify-end items-center">
                    {/* Group submit: shown for any grouped block (MCQ or open) */}
                    {!showResults && (
                      <Button
                        onClick={handleCompleteCase}
                        size="sm"
                        disabled={answeredQuestions !== clinicalCase.totalQuestions || isCaseComplete}
                        className={`${revealIndex < clinicalCase.questions.length -1 ? 'hidden' : ''} font-semibold ${answeredQuestions === clinicalCase.totalQuestions && !isCaseComplete ? 'bg-blue-600 hover:bg-blue-700 text-white' : 'bg-blue-600/50 text-white cursor-not-allowed'}`}
                      >Soumettre</Button>
                    )}
                    {/* Resubmit button visible after submission (for both MCQ-only and open cases) */}
                    {isCaseComplete && showResults && (
                      <Button
                        variant="outline"
                        size="sm"
                        onClick={handleResubmit}
                        className="flex items-center gap-1"
                      >
                        Soumettre à nouveau
                      </Button>
                    )}
                    {/* Next button after submission: always for MCQ-only; for open, after evaluation complete */}
                    {isCaseComplete && showResults && (!hasOpen || evaluationComplete) && (
                      <Button onClick={onNext} size="sm" className="bg-blue-600 hover:bg-blue-700 text-white font-semibold">
                        Suivant
                        <ChevronRight className="h-4 w-4 ml-2" />
                      </Button>
                    )}
                    {/* Notes toggle: always after submission for all case types */}
                    {isCaseComplete && (
                      <Button
                        variant="outline"
                        size="sm"
                        onClick={() => {
                          setShowNotesArea(p => !p);
                          setTimeout(() => { document.getElementById(`clinical-case-notes-${clinicalCase.caseNumber}`)?.scrollIntoView({ behavior: 'smooth', block: 'start' }); }, 30);
                        }}
                        className={`flex items-center gap-1 ${showNotesArea ? 'bg-blue-100' : ''}`}
                      >
                        <StickyNote className="h-4 w-4" />
                        <span className="hidden sm:inline">{showNotesArea ? 'Fermer les notes' : 'Mes notes'}</span>
                      </Button>
                    )}
                  </div>
                </div>
              )}
              {/* Notes/comments area: always after bottom bar, for all case types */}
              {isCaseComplete && (
                <div id={`clinical-case-notes-${clinicalCase.caseNumber}`} className="space-y-6">
                  {/* Always render for content detection, but show/hide based on showNotesArea */}
                  <div className={showNotesArea ? '' : 'hidden'}>
                    <QuestionNotes 
                      questionId={clinicalCase.questions[0]?.id}
                      onHasContentChange={setNotesHasContent}
                      autoEdit={showNotesArea && !notesHasContent}
                    />
                  </div>
                  <QuestionComments questionId={displayMode === 'multi_qroc' ? `group-qroc-${clinicalCase.caseNumber}` : displayMode === 'multi_qcm' ? `group-qcm-${clinicalCase.caseNumber}` : `clinical-case-${clinicalCase.caseNumber}`} />
                </div>
              )}
            </div>
        </CardContent>
      </Card>
        );
      })()}

      <Dialog open={showCaseDialog} onOpenChange={setShowCaseDialog}>
        <DialogTrigger asChild>
          <Button variant="default" size="sm" className="fixed bottom-6 left-6 h-12 w-12 rounded-full shadow-lg hover:shadow-xl transition-all duration-200 z-50 bg-blue-600 hover:bg-blue-700" aria-label="Voir le texte du cas clinique">
            <FileText className="h-5 w-5" />
          </Button>
        </DialogTrigger>
        <DialogContent className="max-w-2xl max-h-[80vh] overflow-y-auto">
          <DialogHeader>
            <DialogTitle className="flex items-center gap-2">
              <FileText className="h-5 w-5" />
              {displayMode === 'multi_qcm'
                ? `Multi QCM ${clinicalCase.caseNumber}`
                : displayMode === 'multi_qroc'
                  ? `Multi QROC ${clinicalCase.caseNumber}`
                  : `Cas Clinique ${clinicalCase.caseNumber}`}
            </DialogTitle>
          </DialogHeader>
          <div className="mt-4 prose max-w-none text-sm leading-relaxed whitespace-pre-wrap text-foreground">
            <HighlightableCaseText lectureId={lectureId} text={clinicalCase.caseText} />
          </div>
        </DialogContent>
      </Dialog>
      {openCaseEdit && (
        <ClinicalCaseEditDialog
          caseNumber={clinicalCase.caseNumber}
          questions={clinicalCase.questions}
          isOpen={openCaseEdit}
          onOpenChange={setOpenCaseEdit}
          onSaved={() => { try { window.location.reload(); } catch {} }}
        />
      )}
      {openGroupQrocEdit && (
        <GroupedQrocEditDialog
          caseNumber={clinicalCase.caseNumber}
          questions={clinicalCase.questions}
          isOpen={openGroupQrocEdit}
          onOpenChange={setOpenGroupQrocEdit}
          onSaved={() => { try { window.location.reload(); } catch {} }}
        />
      )}
      {openGroupMcqEdit && (
        <GroupedMcqEditDialog
          caseNumber={clinicalCase.caseNumber}
          questions={clinicalCase.questions}
          isOpen={openGroupMcqEdit}
          onOpenChange={setOpenGroupMcqEdit}
          onSaved={() => { try { window.location.reload(); } catch {} }}
        />
      )}
      {reportTargetQuestion && (
        <ReportQuestionDialog
          question={reportTargetQuestion}
          lectureId={lectureId}
          isOpen={isReportDialogOpen}
          onOpenChange={(open) => setIsReportDialogOpen(open)}
        />
      )}
    </div>
  );
}<|MERGE_RESOLUTION|>--- conflicted
+++ resolved
@@ -345,7 +345,6 @@
     }
   }, [evaluationIndex, evaluationOrder, showResults, evaluationComplete]);
 
-<<<<<<< HEAD
   // Keyboard navigation: Answer phase (Enter to advance), and after submission (Enter to go to next task)
   useEffect(() => {
     const handleKeyDown = (e: KeyboardEvent) => {
@@ -364,20 +363,7 @@
         if (evaluationComplete || evaluationOrder.length === 0) {
           onNext();
         }
-=======
-  // Keyboard navigation: Answer phase only (Enter to jump to next unanswered and set active), Evaluation phase disabled
-  useEffect(() => {
-    const handleKeyDown = (e: KeyboardEvent) => {
-      // Allow typing in inputs/textarea/contentEditable
-      const target = e.target as HTMLElement | null;
-      const tag = target?.tagName;
-      const type = (target as HTMLInputElement | undefined)?.type;
-      const isEditable = !!target && ((target as any).isContentEditable === true);
-      const isTextInput = tag === 'TEXTAREA' || (tag === 'INPUT' && type && !['radio','checkbox','button','submit'].includes(type!));
-
-      // Evaluation phase - disable navigation shortcuts but don't block normal typing
-      if (showResults) {
->>>>>>> 0379bbc7
+
         return;
       }
 
@@ -386,7 +372,6 @@
         // Don't hijack Enter from text inputs
         if (isTextInput || isEditable) return;
         e.preventDefault();
-<<<<<<< HEAD
         // For multi QROC mode, all questions are visible, so just scroll between them
         if (displayMode === 'multi_qroc') {
           // Find the first unanswered question to scroll to
@@ -444,43 +429,13 @@
           handleCompleteCase();
           setTimeout(() => { window.scrollTo({ top: 0, behavior: 'smooth' }); }, 120);
           return;
-=======
-        // Find next unanswered after the current active index
-        const total = clinicalCase.questions.length;
-        let nextIdx = -1;
-        for (let i = activeIndex + 1; i < total; i++) {
-          const q = clinicalCase.questions[i];
-          if (answers[q.id] === undefined) { nextIdx = i; break; }
-        }
-        if (nextIdx === -1) {
-          // None after; look from start
-          for (let i = 0; i < total; i++) {
-            const q = clinicalCase.questions[i];
-            if (answers[q.id] === undefined) { nextIdx = i; break; }
-          }
-        }
-        if (nextIdx !== -1) {
-          setActiveIndex(nextIdx);
-          const targetQuestion = clinicalCase.questions[nextIdx];
-          const el = questionRefs.current[targetQuestion.id];
-          if (el) {
-            el.scrollIntoView({ behavior: 'smooth', block: 'start' });
-            setTimeout(() => focusFirstInput(targetQuestion.id), 250);
-          }
-        } else {
-          // All questions answered, submit
-          handleCompleteCase();
->>>>>>> 0379bbc7
         }
       }
     };
     document.addEventListener('keydown', handleKeyDown);
     return () => document.removeEventListener('keydown', handleKeyDown);
-<<<<<<< HEAD
   }, [answers, answeredQuestions, isCaseComplete, showResults, evaluationOrder, evaluationIndex, evaluationComplete, clinicalCase.questions, clinicalCase.totalQuestions, revealIndex, onNext]);
-=======
-  }, [answers, activeIndex, isCaseComplete, showResults, evaluationOrder, evaluationIndex, evaluationComplete, clinicalCase.questions, clinicalCase.totalQuestions]);
->>>>>>> 0379bbc7
+
   const getQuestionStatus = (question: Question) => {
     if (answers[question.id] !== undefined) {
       if (showResults) {
@@ -807,14 +762,11 @@
       <Card>
         <CardContent>
           <div className="space-y-6 mt-6">
-<<<<<<< HEAD
             {(showResults
               ? clinicalCase.questions
               : clinicalCase.questions.slice(0, revealIndex === -1 ? 0 : revealIndex + 1)
             ).map((question, index) => {
-=======
-            {clinicalCase.questions.map((question, index) => {
->>>>>>> 0379bbc7
+
               const isCurrentEval = showResults && !evaluationComplete && (question.type as any) === 'clinic_croq' && evaluationOrder[evaluationIndex] === question.id;
               return (
                 <div key={question.id} className={cn(
@@ -827,7 +779,6 @@
               );
             })}
           </div>
-<<<<<<< HEAD
             <div className="mt-8 space-y-4">
               {/* Bottom bar: MCQ or clinical, always rendered */}
               {(!hasOpen && showResults) ? (
@@ -861,62 +812,7 @@
                       })()}
                     </div>
                     {/* Mes notes button between result and next */}
-=======
-          <div className="mt-8 space-y-4">
-            
-            <div className="flex flex-col sm:flex-row sm:items-center sm:justify-between gap-3 flex-wrap">
-               {/* Progress / status */}
-              <div className="text-sm text-muted-foreground">
-                {!showResults && (
-                  answeredQuestions === clinicalCase.totalQuestions
-                    ? 'Toutes les réponses saisies — Soumettre pour valider'
-                    : `${clinicalCase.totalQuestions - answeredQuestions} question(s) restante(s) — répondez puis Soumettre`
-                )}
-                {hasOpen && showResults && !evaluationComplete && `Phase d'évaluation: ${evaluationOrder.filter(id => questionResults[id] !== undefined).length}/${evaluationOrder.length} évaluées`}
-                {hasOpen && showResults && evaluationComplete && 'Évaluation terminée'}
-                {!hasOpen && showResults && 'Révision terminée'}
-              </div>
-
-              <div className="flex gap-2 flex-wrap justify-end items-center">
-                {/* Group submit: shown for any grouped block (MCQ or open) */}
-                {!showResults && (
-                  <Button
-                    onClick={handleCompleteCase}
-                    size="sm"
-                    disabled={answeredQuestions !== clinicalCase.totalQuestions || isCaseComplete}
-                    className={`font-semibold ${answeredQuestions === clinicalCase.totalQuestions && !isCaseComplete ? 'bg-blue-600 hover:bg-blue-700 text-white' : 'bg-blue-600/50 text-white cursor-not-allowed'}`}
-                  >Soumettre</Button>
-                )}
-
-                {/* Resubmit button visible after submission (for both MCQ-only and open cases) */}
-                {isCaseComplete && showResults && (
-                  <Button
-                    variant="outline"
-                    size="sm"
-                    onClick={handleResubmit}
-                    className="flex items-center gap-1"
-                  >
-                    Soumettre à nouveau
-                  </Button>
-                )}
-
-                {/* Next button after submission: always for MCQ-only; for open, after evaluation complete */}
-                {isCaseComplete && showResults && (!hasOpen || evaluationComplete) && (
-                  <Button onClick={onNext} size="sm" className="bg-blue-600 hover:bg-blue-700 text-white font-semibold">
-                    Suivant
-                    <ChevronRight className="h-4 w-4 ml-2" />
-                  </Button>
-                )}
-
-                {/* Notes toggle: immediately after submit for Multi QROC + Multi QCM; after evaluation for mixed clinical with open */}
-                {(() => {
-                  const canShowNotesToggle = (
-                    ((displayMode === 'multi_qroc' || displayMode === 'multi_qcm') && isCaseComplete && showResults) ||
-                    (hasOpen && isCaseComplete && showResults && evaluationComplete)
-                  );
-                  if (!canShowNotesToggle) return null;
-                  return (
->>>>>>> 0379bbc7
+
                     <Button
                       variant="outline"
                       size="sm"
